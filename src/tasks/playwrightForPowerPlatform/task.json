{
    "$schema": "https://raw.githubusercontent.com/Microsoft/azure-pipelines-task-lib/master/tasks.schema.json",
    "id": "579190ac-ccd4-4451-a288-a6150001cf1a",
    "name": "mightoria-playwrightForPowerPlatform",
    "friendlyName": "Playwright for Power Platform",
    "instanceNameFormat": "Playwright for Power Platform",
    "description": "Execute end-to-end tests on Power Platform applications using Playwright. This DevOps extension automatically sets up Playwright, installs dependencies, runs your test suite against Power Platform apps, and generates comprehensive test reports with screenshots, traces, and detailed failure analysis for CI/CD pipelines.",
    "helpMarkDown": "See [mightora.io](https://mightora.io)",
    "category": "Build",
    "author": "mightoraio",
    "version": {
        "Major": 1,
<<<<<<< HEAD
        "Minor": 1,
        "Patch": 50
=======
        "Minor": 0,
        "Patch": 46
>>>>>>> cc7ac659
    },
    "groups": [
        {
            "name": "inputGroup",
            "displayName": "Source",
            "isExpanded": true
        },
        {
            "name": "outputGroup",
            "displayName": "Output",
            "isExpanded": true
        }
    ],
    "inputs": [
        {
            "name": "testLocation",
            "type": "string",
            "label": "Test Location",
            "defaultValue": "$(System.DefaultWorkingDirectory)/PlaywrightTests",
            "required": true,
            "helpMarkDown": "Path to the folder containing Playwright tests to copy",
            "groupName": "inputGroup"
        },
        {
            "name": "playwrightVersion",
            "type": "string",
            "label": "Version",
            "defaultValue": "",
            "required": false,
            "helpMarkDown": "Specific version of the Playwright for Power Platform Tool to run. Leave empty to use the latest default version.",
            "groupName": "inputGroup"
        },
        {
            "name": "browser",
            "type": "pickList",
            "label": "Browser",
            "defaultValue": "chromium",
            "required": true,
            "helpMarkDown": "Browser to run the Playwright tests on. Each browser is installed and executed separately for optimal performance in CI/CD pipelines.",
            "groupName": "inputGroup",
            "options": {
                "chromium": "Chromium (Recommended)",
                "firefox": "Firefox",
                "webkit": "WebKit (Safari)"
            }
        },
        {
            "name": "trace",
            "type": "pickList",
            "label": "Trace Mode",
            "defaultValue": "off",
            "required": true,
            "helpMarkDown": "Enable tracing for debugging test failures. Traces capture screenshots, DOM snapshots, and network activity",
            "groupName": "inputGroup",
            "options": {
                "off": "Off",
                "on": "On",
                "retain-on-failure": "Only on Failure",
                "on-first-retry": "On First Retry"
            }
        },
        {
            "name": "outputLocation",
            "type": "string",
            "label": "Output Location",
            "defaultValue": "$(System.DefaultWorkingDirectory)",
            "required": true,
            "helpMarkDown": "Directory where test results and reports will be copied. test-results and playwright-report folders will be created here",
            "groupName": "outputGroup"
        },
        {
            "name": "appUrl",
            "type": "string",
            "label": "Application URL",
            "defaultValue": "",
            "required": false,
            "helpMarkDown": "The URL of the Power Platform application to test",
            "groupName": "inputGroup"
        },
        {
            "name": "appName",
            "type": "string",
            "label": "Application Name",
            "defaultValue": "",
            "required": false,
            "helpMarkDown": "The name of the Power Platform application",
            "groupName": "inputGroup"
        },
        {
            "name": "o365Username",
            "type": "string",
            "label": "O365 Username",
            "defaultValue": "",
            "required": false,
            "helpMarkDown": "Office 365 username for authentication",
            "groupName": "inputGroup"
        },
        {
            "name": "o365Password",
            "type": "string",
            "label": "O365 Password",
            "defaultValue": "",
            "required": false,
            "helpMarkDown": "Office 365 password for authentication (use Azure DevOps secret variable)",
            "groupName": "inputGroup"
        }
    ],
    "execution": {
        "PowerShell3": {
            "target": "powershell.ps1",
            "platforms": [
                "windows"
            ],
            "workingDirectory": "$(currentDirectory)"
        }
    }
}<|MERGE_RESOLUTION|>--- conflicted
+++ resolved
@@ -9,14 +9,8 @@
     "category": "Build",
     "author": "mightoraio",
     "version": {
-        "Major": 1,
-<<<<<<< HEAD
         "Minor": 1,
         "Patch": 50
-=======
-        "Minor": 0,
-        "Patch": 46
->>>>>>> cc7ac659
     },
     "groups": [
         {
